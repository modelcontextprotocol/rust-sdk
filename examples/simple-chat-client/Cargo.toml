--- conflicted
+++ resolved
@@ -13,18 +13,10 @@
 async-trait = "0.1"
 futures = "0.3"
 toml = "0.8"
-<<<<<<< HEAD
-rmcp = {path="../../crates/rmcp", features = [
-    "client",
-    "transport-child-process",
-    "transport-sse",
-], default-features = false }
-=======
 rmcp = { workspace = true, features = [
     "client",
     "transport-child-process",
     "transport-sse-client",
     "reqwest"
-], no-default-features = true }
->>>>>>> c1c4c9a0
+], default-features = false }
 clap = { version = "4.0", features = ["derive"] }