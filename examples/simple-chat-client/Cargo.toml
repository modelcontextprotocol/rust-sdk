[package]
name = "simple-chat-client"
version = "0.1.0"
edition = "2021"

[dependencies]
tokio = { version = "1", features = ["full"] }
serde = { version = "1.0", features = ["derive"] }
serde_json = "1.0"
reqwest = { version = "0.12", features = ["json"] }
anyhow = "1.0"
thiserror = "1.0"
async-trait = "0.1"
futures = "0.3"
toml = "0.8"
<<<<<<< HEAD
rmcp = { path = "../../crates/rmcp", features = [
=======
rmcp = { workspace = true, features = [
>>>>>>> 68ddea3a
    "client",
    "transport-child-process",
    "transport-sse-client",
    "reqwest"
], no-default-features = true }
clap = { version = "4.0", features = ["derive"] }<|MERGE_RESOLUTION|>--- conflicted
+++ resolved
@@ -13,11 +13,7 @@
 async-trait = "0.1"
 futures = "0.3"
 toml = "0.8"
-<<<<<<< HEAD
-rmcp = { path = "../../crates/rmcp", features = [
-=======
 rmcp = { workspace = true, features = [
->>>>>>> 68ddea3a
     "client",
     "transport-child-process",
     "transport-sse-client",
