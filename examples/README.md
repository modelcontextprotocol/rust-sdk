# Quick Start With Claude Desktop

1. **Build the Server (Counter Example)**
<<<<<<< HEAD

   ```sh
   cargo build --release --example servers_std_io
   ```

   This builds a standard input/output MCP server binary.

2. **Add or update this section in your** `PATH-TO/claude_desktop_config.json`

   **Windows**

   ```json
   {
     "mcpServers": {
       "counter": {
         "command": "PATH-TO/rust-sdk/target/release/examples/servers_std_io.exe",
         "args": []
       }
     }
   }
   ```

   **McOS/Linux**

   ```json
   {
     "mcpServers": {
       "counter": {
         "command": "PATH-TO/rust-sdk/target/release/examples/servers_std_io",
         "args": []
       }
     }
   }
   ```

3. **Once Claude Desktop is running, try chatting:**
   ```text
   counter.say_hello
   ```
   Or test other tools like:
   ```text
   counter.increment
   counter.get_value
   counter.sum {"a": 3, "b": 4}
   ```
=======
    ```sh
    cargo build --release --example servers_std_io
    ```
    This builds a standard input/output MCP server binary.

2. **Add or update this section in your** `~/.config/claude-desktop/config.toml` (Linux) or `~/Library/Application Support/Claude/claude_desktop_config.json` (macOS)
    ```json
    {
        "mcpServers": {
            "counter": {
            "command": "PATH-TO/rust-sdk/target/release/examples/servers_std_io.exe",
            "args": []
            }
        }
    }
    ```

3. **Ensure that the MCP UI elements appear in Claude Desktop**
    The MCP UI elements will only show up in Claude for Desktop if at least one server is properly configured.

4. **Once Claude Desktop is running, try chatting:**
    ```text
    counter.say_hello
    ```
    Or test other tools like:
    ```text
    counter.increment
    counter.get_value
    counter.sum {"a": 3, "b": 4}
    ```
>>>>>>> 7ae2728c

# Client Examples

- [Client SSE](clients/src/sse.rs), using reqwest and eventsource-client.
- [Client stdio](clients/src/std_io.rs), using tokio to spawn child process.
- [Everything](clients/src/everything_stdio.rs), test with `@modelcontextprotocol/server-everything`
- [Collection](clients/src/collection.rs), How to transpose service into dynamic object, so they will have a same type.

# Server Examples

- [Server SSE](servers/src/axum.rs), using axum as web server.
- [Server stdio](servers/src/std_io.rs), using tokio async io.

# Transport Examples

- [Tcp](transport/src/tcp.rs)
- [Transport on http upgrade](transport/src/http_upgrade.rs)
- [Unix Socket](transport/src/unix_socket.rs)
- [Websocket](transport/src/websocket.rs)

# Integration

- [Rig](examples/rig-integration) A stream chatbot with rig

# WASI

- [WASI-P2 runtime](wasi) How it works with wasip2

## Use Mcp Inspector

```sh
npx @modelcontextprotocol/inspector
```<|MERGE_RESOLUTION|>--- conflicted
+++ resolved
@@ -1,17 +1,16 @@
 # Quick Start With Claude Desktop
 
 1. **Build the Server (Counter Example)**
-<<<<<<< HEAD
 
    ```sh
    cargo build --release --example servers_std_io
    ```
 
-   This builds a standard input/output MCP server binary.
+    This builds a standard input/output MCP server binary.
 
 2. **Add or update this section in your** `PATH-TO/claude_desktop_config.json`
 
-   **Windows**
+    Windows
 
    ```json
    {
@@ -24,7 +23,7 @@
    }
    ```
 
-   **McOS/Linux**
+   McOS/Linux
 
    ```json
    {
@@ -37,48 +36,19 @@
    }
    ```
 
-3. **Once Claude Desktop is running, try chatting:**
-   ```text
-   counter.say_hello
-   ```
-   Or test other tools like:
-   ```text
-   counter.increment
-   counter.get_value
-   counter.sum {"a": 3, "b": 4}
-   ```
-=======
-    ```sh
-    cargo build --release --example servers_std_io
-    ```
-    This builds a standard input/output MCP server binary.
-
-2. **Add or update this section in your** `~/.config/claude-desktop/config.toml` (Linux) or `~/Library/Application Support/Claude/claude_desktop_config.json` (macOS)
-    ```json
-    {
-        "mcpServers": {
-            "counter": {
-            "command": "PATH-TO/rust-sdk/target/release/examples/servers_std_io.exe",
-            "args": []
-            }
-        }
-    }
-    ```
-
 3. **Ensure that the MCP UI elements appear in Claude Desktop**
-    The MCP UI elements will only show up in Claude for Desktop if at least one server is properly configured.
+   The MCP UI elements will only show up in Claude for Desktop if at least one server is properly configured.
 
 4. **Once Claude Desktop is running, try chatting:**
-    ```text
-    counter.say_hello
-    ```
-    Or test other tools like:
-    ```text
-    counter.increment
-    counter.get_value
-    counter.sum {"a": 3, "b": 4}
-    ```
->>>>>>> 7ae2728c
+   `text
+counter.say_hello
+`
+   Or test other tools like:
+   `text
+counter.increment
+counter.get_value
+counter.sum {"a": 3, "b": 4}
+`
 
 # Client Examples
 
