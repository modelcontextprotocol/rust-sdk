use std::sync::Arc;

use rmcp::{
    Error as McpError, RoleServer, ServerHandler, const_string, model::*, schemars,
    service::RequestContext, tool,
};
use serde_json::json;
use tokio::sync::Mutex;

#[derive(Debug, serde::Deserialize, schemars::JsonSchema)]
pub struct StructRequest {
    pub a: i32,
    pub b: i32,
}

#[derive(Clone)]
pub struct Counter {
    counter: Arc<Mutex<i32>>,
}
<<<<<<< HEAD
#[tool(tool_box, default_build = false)]
=======

#[tool(tool_box)]
>>>>>>> 787cc015
impl Counter {
    #[allow(dead_code)]
    pub fn new() -> Self {
        Self {
            counter: Arc::new(Mutex::new(0)),
        }
    }

    fn _create_resource_text(&self, uri: &str, name: &str) -> Resource {
        RawResource::new(uri, name.to_string()).no_annotation()
    }

    #[tool(description = "Increment the counter by 1")]
    async fn increment(&self) -> Result<CallToolResult, McpError> {
        let mut counter = self.counter.lock().await;
        *counter += 1;
        Ok(CallToolResult::success(vec![Content::text(
            counter.to_string(),
        )]))
    }

    #[tool(description = "Decrement the counter by 1")]
    async fn decrement(&self) -> Result<CallToolResult, McpError> {
        let mut counter = self.counter.lock().await;
        *counter -= 1;
        Ok(CallToolResult::success(vec![Content::text(
            counter.to_string(),
        )]))
    }

    #[tool(description = "Get the current counter value")]
    async fn get_value(&self) -> Result<CallToolResult, McpError> {
        let counter = self.counter.lock().await;
        Ok(CallToolResult::success(vec![Content::text(
            counter.to_string(),
        )]))
    }

    #[tool(description = "Say hello to the client")]
    fn say_hello(&self) -> Result<CallToolResult, McpError> {
        Ok(CallToolResult::success(vec![Content::text("hello")]))
    }

    #[tool(description = "Repeat what you say")]
    fn echo(
        &self,
        #[schemars(description = "Repeat what you say")] saying: String,
    ) -> Result<CallToolResult, McpError> {
        Ok(CallToolResult::success(vec![Content::text(saying)]))
    }

    #[tool(description = "Calculate the sum of two numbers", aggr)]
    fn sum(&self, StructRequest { a, b }: StructRequest) -> Result<CallToolResult, McpError> {
        Ok(CallToolResult::success(vec![Content::text(
            (a + b).to_string(),
        )]))
    }
}
const_string!(Echo = "echo");
#[tool(tool_box)]
impl ServerHandler for Counter {
    fn get_info(&self) -> ServerInfo {
        ServerInfo {
            protocol_version: ProtocolVersion::V_2024_11_05,
            capabilities: ServerCapabilities::builder()
                .enable_prompts()
                .enable_resources()
                .enable_tools()
                .build(),
            server_info: Implementation::from_build_env(),
            instructions: Some("This server provides a counter tool that can increment and decrement values. The counter starts at 0 and can be modified using the 'increment' and 'decrement' tools. Use 'get_value' to check the current count.".to_string()),
        }
    }

    async fn list_resources(
        &self,
        _request: Option<PaginatedRequestParam>,
        _: RequestContext<RoleServer>,
    ) -> Result<ListResourcesResult, McpError> {
        Ok(ListResourcesResult {
            resources: vec![
                self._create_resource_text("str:////Users/to/some/path/", "cwd"),
                self._create_resource_text("memo://insights", "memo-name"),
            ],
            next_cursor: None,
        })
    }

    async fn read_resource(
        &self,
        ReadResourceRequestParam { uri }: ReadResourceRequestParam,
        _: RequestContext<RoleServer>,
    ) -> Result<ReadResourceResult, McpError> {
        match uri.as_str() {
            "str:////Users/to/some/path/" => {
                let cwd = "/Users/to/some/path/";
                Ok(ReadResourceResult {
                    contents: vec![ResourceContents::text(cwd, uri)],
                })
            }
            "memo://insights" => {
                let memo = "Business Intelligence Memo\n\nAnalysis has revealed 5 key insights ...";
                Ok(ReadResourceResult {
                    contents: vec![ResourceContents::text(memo, uri)],
                })
            }
            _ => Err(McpError::resource_not_found(
                "resource_not_found",
                Some(json!({
                    "uri": uri
                })),
            )),
        }
    }

    async fn list_prompts(
        &self,
        _request: Option<PaginatedRequestParam>,
        _: RequestContext<RoleServer>,
    ) -> Result<ListPromptsResult, McpError> {
        Ok(ListPromptsResult {
            next_cursor: None,
            prompts: vec![Prompt::new(
                "example_prompt",
                Some("This is an example prompt that takes one required argument, message"),
                Some(vec![PromptArgument {
                    name: "message".to_string(),
                    description: Some("A message to put in the prompt".to_string()),
                    required: Some(true),
                }]),
            )],
        })
    }

    async fn get_prompt(
        &self,
        GetPromptRequestParam { name, arguments }: GetPromptRequestParam,
        _: RequestContext<RoleServer>,
    ) -> Result<GetPromptResult, McpError> {
        match name.as_str() {
            "example_prompt" => {
                let message = arguments
                    .and_then(|json| json.get("message")?.as_str().map(|s| s.to_string()))
                    .ok_or_else(|| {
                        McpError::invalid_params("No message provided to example_prompt", None)
                    })?;

                let prompt =
                    format!("This is an example prompt with your message here: '{message}'");
                Ok(GetPromptResult {
                    description: None,
                    messages: vec![PromptMessage {
                        role: PromptMessageRole::User,
                        content: PromptMessageContent::text(prompt),
                    }],
                })
            }
            _ => Err(McpError::invalid_params("prompt not found", None)),
        }
    }

    async fn list_resource_templates(
        &self,
        _request: Option<PaginatedRequestParam>,
        _: RequestContext<RoleServer>,
    ) -> Result<ListResourceTemplatesResult, McpError> {
        Ok(ListResourceTemplatesResult {
            next_cursor: None,
            resource_templates: Vec::new(),
        })
    }

    async fn initialize(
        &self,
        _request: InitializeRequestParam,
        context: RequestContext<RoleServer>,
    ) -> Result<InitializeResult, McpError> {
        if let Some(http_request_part) = context.extensions.get::<axum::http::request::Parts>() {
            let initialize_headers = &http_request_part.headers;
            let initialize_uri = &http_request_part.uri;
            tracing::info!(?initialize_headers, %initialize_uri, "initialize from http server");
        }
        Ok(self.get_info())
    }
}<|MERGE_RESOLUTION|>--- conflicted
+++ resolved
@@ -17,12 +17,8 @@
 pub struct Counter {
     counter: Arc<Mutex<i32>>,
 }
-<<<<<<< HEAD
+
 #[tool(tool_box, default_build = false)]
-=======
-
-#[tool(tool_box)]
->>>>>>> 787cc015
 impl Counter {
     #[allow(dead_code)]
     pub fn new() -> Self {
