[package]
name = "mcp-server-examples"
version = "0.1.0"
edition = "2021"
publish = false

[dependencies]
mcp-server = { path = "../../crates/mcp-server" }
mcp-core = { path = "../../crates/mcp-core" }
mcp-macros = { path = "../../crates/mcp-macros" }
tokio = { version = "1", features = ["io-util"] }
serde = { version = "1.0", features = ["derive"] }
serde_json = "1.0"
anyhow = "1.0"
tracing = "0.1"
tracing-subscriber = { version = "0.3", features = ["env-filter"] }
tracing-appender = "0.2"
futures = "0.3"

[dev-dependencies]
<<<<<<< HEAD
axum = { version = "0.8", features = ["macros"] }
poem = { version = "3.1.7", features = ["sse"] }
=======

>>>>>>> 4597d1f0
tokio-util = { version = "0.7", features = ["io", "codec"]}
rand = { version = "0.8" }

[target.'cfg(not(target_arch = "wasm32"))'.dev-dependencies]
axum = { version = "0.8", features = ["macros"] }
tokio = { version = "1", features = ["full"] }

[target.'cfg(target_arch = "wasm32")'.dev-dependencies]
tokio = { version = "1", features = ["io-util", "rt", "time", "macros"] }
wasi = { version = "0.11.0+wasi-snapshot-preview1" }

[[example]]
name = "counter-server"
path = "src/counter_server.rs"

[[example]]
name = "poem"
path = "src/poem.rs"

[[example]]
name = "axum"
path = "src/axum.rs"

[[example]]
name = "wasi_std_io"
path = "src/wasi_std_io.rs"<|MERGE_RESOLUTION|>--- conflicted
+++ resolved
@@ -18,12 +18,8 @@
 futures = "0.3"
 
 [dev-dependencies]
-<<<<<<< HEAD
 axum = { version = "0.8", features = ["macros"] }
 poem = { version = "3.1.7", features = ["sse"] }
-=======
-
->>>>>>> 4597d1f0
 tokio-util = { version = "0.7", features = ["io", "codec"]}
 rand = { version = "0.8" }
 
