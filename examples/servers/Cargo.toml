--- conflicted
+++ resolved
@@ -36,11 +36,7 @@
 futures = "0.3"
 rand = { version = "0.9", features = ["std"] }
 axum = { version = "0.8", features = ["macros"] }
-<<<<<<< HEAD
 schemars = "1.0"
-=======
-schemars = { version = "1.0" }
->>>>>>> 28f47813
 reqwest = { version = "0.12", features = ["json"] }
 chrono = "0.4"
 uuid = { version = "1.6", features = ["v4", "serde"] }
@@ -91,10 +87,9 @@
 path = "src/sampling_stdio.rs"
 
 [[example]]
-<<<<<<< HEAD
-name = "servers_elicitation_stdio"
-path = "src/elicitation_stdio.rs"
-=======
 name = "servers_structured_output"
 path = "src/structured_output.rs"
->>>>>>> 28f47813
+
+[[example]]
+name = "servers_elicitation_stdio"
+path = "src/elicitation_stdio.rs"