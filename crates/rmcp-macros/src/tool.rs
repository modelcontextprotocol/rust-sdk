--- conflicted
+++ resolved
@@ -4,15 +4,10 @@
 use quote::{ToTokens, quote};
 use serde_json::json;
 use syn::{
-<<<<<<< HEAD
-    Expr, FnArg, Ident, ItemFn, ItemImpl, MetaList, PatType, Token, Type, Visibility,
+    Expr, FnArg, Ident, ItemFn, ItemImpl, MetaList, PatType, Token, Type, Visibility,Lit,
     parse::{Parse, discouraged::Speculative},
     parse_quote,
     spanned::Spanned,
-=======
-    Expr, FnArg, Ident, ItemFn, ItemImpl, Lit, MetaList, PatType, Token, Type, Visibility,
-    parse::Parse, parse_quote, spanned::Spanned,
->>>>>>> c1c4c9a0
 };
 
 /// Stores tool annotation attributes
@@ -120,11 +115,8 @@
     name: Option<Expr>,
     description: Option<Expr>,
     vis: Option<Visibility>,
-<<<<<<< HEAD
     aggr: bool,
-=======
     annotations: Option<ToolAnnotationAttrs>,
->>>>>>> c1c4c9a0
 }
 
 impl Parse for ToolFnItemAttrs {
@@ -132,12 +124,9 @@
         let mut name = None;
         let mut description = None;
         let mut vis = None;
-<<<<<<< HEAD
         let mut aggr = false;
-=======
         let mut annotations = None;
 
->>>>>>> c1c4c9a0
         while !input.is_empty() {
             let key: Ident = input.parse()?;
             let key_str = key.to_string();
@@ -180,11 +169,8 @@
             name,
             description,
             vis,
-<<<<<<< HEAD
             aggr,
-=======
             annotations,
->>>>>>> c1c4c9a0
         })
     }
 }
