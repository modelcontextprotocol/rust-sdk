use std::collections::HashSet;

use proc_macro2::TokenStream;
use quote::{ToTokens, quote};
use syn::{
    Expr, FnArg, Ident, ItemFn, ItemImpl, MetaList, PatType, Token, Type, Visibility, parse::Parse,
    parse_quote,
};

#[derive(Default)]
struct ToolImplItemAttrs {
    tool_box: Option<Option<Ident>>,
}

impl Parse for ToolImplItemAttrs {
    fn parse(input: syn::parse::ParseStream) -> syn::Result<Self> {
        let mut tool_box = None;
        while !input.is_empty() {
            let key: Ident = input.parse()?;
            match key.to_string().as_str() {
                "tool_box" => {
                    tool_box = Some(None);
                    if input.lookahead1().peek(Token![=]) {
                        let value: Ident = input.parse()?;
                        tool_box = Some(Some(value));
                    }
                }
                _ => {
                    return Err(syn::Error::new(key.span(), "unknown attribute"));
                }
            }
            if input.is_empty() {
                break;
            }
            input.parse::<Token![,]>()?;
        }

        Ok(ToolImplItemAttrs { tool_box })
    }
}

#[derive(Default)]
struct ToolFnItemAttrs {
    name: Option<Expr>,
    description: Option<Expr>,
    vis: Option<Visibility>,
}

impl Parse for ToolFnItemAttrs {
    fn parse(input: syn::parse::ParseStream) -> syn::Result<Self> {
        let mut name = None;
        let mut description = None;
        let mut vis = None;
        while !input.is_empty() {
            let key: Ident = input.parse()?;
            input.parse::<Token![=]>()?;
            match key.to_string().as_str() {
                "name" => {
                    let value: Expr = input.parse()?;
                    name = Some(value);
                }
                "description" => {
                    let value: Expr = input.parse()?;
                    description = Some(value);
                }
                "vis" => {
                    let value: Visibility = input.parse()?;
                    vis = Some(value);
                }
                _ => {
                    return Err(syn::Error::new(key.span(), "unknown attribute"));
                }
            }
            if input.is_empty() {
                break;
            }
            input.parse::<Token![,]>()?;
        }

        Ok(ToolFnItemAttrs {
            name,
            description,
            vis,
        })
    }
}

struct ToolFnParamAttrs {
    serde_meta: Vec<MetaList>,
    schemars_meta: Vec<MetaList>,
    ident: Ident,
    rust_type: Box<Type>,
}

impl ToTokens for ToolFnParamAttrs {
    fn to_tokens(&self, tokens: &mut TokenStream) {
        let ident = &self.ident;
        let rust_type = &self.rust_type;
        let serde_meta = &self.serde_meta;
        let schemars_meta = &self.schemars_meta;
        tokens.extend(quote! {
            #(#[#serde_meta])*
            #(#[#schemars_meta])*
            pub #ident: #rust_type,
        });
    }
}

#[derive(Default)]

enum ToolParams {
    Aggregated {
        rust_type: PatType,
    },
    Params {
        attrs: Vec<ToolFnParamAttrs>,
    },
    #[default]
    NoParam,
}

#[derive(Default)]
struct ToolAttrs {
    fn_item: ToolFnItemAttrs,
    params: ToolParams,
}
const TOOL_IDENT: &str = "tool";
const SERDE_IDENT: &str = "serde";
const SCHEMARS_IDENT: &str = "schemars";
const PARAM_IDENT: &str = "param";
const AGGREGATED_IDENT: &str = "aggr";
const REQ_IDENT: &str = "req";

pub enum ParamMarker {
    Param,
    Aggregated,
}

impl Parse for ParamMarker {
    fn parse(input: syn::parse::ParseStream) -> syn::Result<Self> {
        let ident: Ident = input.parse()?;
        match ident.to_string().as_str() {
            PARAM_IDENT => Ok(ParamMarker::Param),
            AGGREGATED_IDENT | REQ_IDENT => Ok(ParamMarker::Aggregated),
            _ => Err(syn::Error::new(ident.span(), "unknown attribute")),
        }
    }
}

pub enum ToolItem {
    Fn(ItemFn),
    Impl(ItemImpl),
}

impl Parse for ToolItem {
    fn parse(input: syn::parse::ParseStream) -> syn::Result<Self> {
        let lookahead = input.lookahead1();
        if lookahead.peek(Token![impl]) {
            let item = input.parse::<ItemImpl>()?;
            Ok(ToolItem::Impl(item))
        } else {
            let item = input.parse::<ItemFn>()?;
            Ok(ToolItem::Fn(item))
        }
    }
}

// dispatch impl function item and impl block item
pub(crate) fn tool(attr: TokenStream, input: TokenStream) -> syn::Result<TokenStream> {
    let tool_item = syn::parse2::<ToolItem>(input)?;
    match tool_item {
        ToolItem::Fn(item) => tool_fn_item(attr, item),
        ToolItem::Impl(item) => tool_impl_item(attr, item),
    }
}

pub(crate) fn tool_impl_item(attr: TokenStream, mut input: ItemImpl) -> syn::Result<TokenStream> {
    let tool_impl_attr: ToolImplItemAttrs = syn::parse2(attr)?;
    let tool_box_ident = tool_impl_attr.tool_box;
    if input.trait_.is_some() {
        if let Some(ident) = tool_box_ident {
            input.items.push(parse_quote!(
                rmcp::tool_box!(@derive #ident);
            ));
        }
    } else if let Some(ident) = tool_box_ident {
        let mut tool_fn_idents = Vec::new();
        for item in &input.items {
            if let syn::ImplItem::Fn(method) = item {
                for attr in &method.attrs {
                    if attr.path().is_ident(TOOL_IDENT) {
                        tool_fn_idents.push(method.sig.ident.clone());
                    }
                }
            }
        }
        let this_type_ident = &input.self_ty;
        input.items.push(parse_quote!(
            rmcp::tool_box!(#this_type_ident {
                #(#tool_fn_idents),*
            } #ident);
        ));
    }
    Ok(quote! {
        #input
    })
}

pub(crate) fn tool_fn_item(attr: TokenStream, mut input_fn: ItemFn) -> syn::Result<TokenStream> {
    let mut tool_macro_attrs = ToolAttrs::default();
    let args: ToolFnItemAttrs = syn::parse2(attr)?;
    tool_macro_attrs.fn_item = args;
    // let mut fommated_fn_args: Punctuated<FnArg, Comma> = Punctuated::new();
    let mut unextractable_args_indexes = HashSet::new();
    for (index, mut fn_arg) in input_fn.sig.inputs.iter_mut().enumerate() {
        enum Caught {
            Param(ToolFnParamAttrs),
            Aggregated(PatType),
        }
        let mut caught = None;
        match &mut fn_arg {
            FnArg::Receiver(_) => {
                continue;
            }
            FnArg::Typed(pat_type) => {
                let mut serde_metas = Vec::new();
                let mut schemars_metas = Vec::new();
                let mut arg_ident = match pat_type.pat.as_ref() {
                    syn::Pat::Ident(pat_ident) => Some(pat_ident.ident.clone()),
                    _ => None,
                };
                let raw_attrs: Vec<_> = pat_type.attrs.drain(..).collect();
                for attr in raw_attrs {
                    match &attr.meta {
                        syn::Meta::List(meta_list) => {
                            if meta_list.path.is_ident(TOOL_IDENT) {
                                let pat_type = pat_type.clone();
                                let marker = meta_list.parse_args::<ParamMarker>()?;
                                match marker {
                                    ParamMarker::Param => {
                                        let Some(arg_ident) = arg_ident.take() else {
                                            return Err(syn::Error::new(
                                                proc_macro2::Span::call_site(),
                                                "input param must have an ident as name",
                                            ));
                                        };
                                        caught.replace(Caught::Param(ToolFnParamAttrs {
                                            serde_meta: Vec::new(),
                                            schemars_meta: Vec::new(),
                                            ident: arg_ident,
                                            rust_type: pat_type.ty.clone(),
                                        }));
                                    }
                                    ParamMarker::Aggregated => {
                                        caught.replace(Caught::Aggregated(pat_type.clone()));
                                    }
                                }
                            } else if meta_list.path.is_ident(SERDE_IDENT) {
                                serde_metas.push(meta_list.clone());
                            } else if meta_list.path.is_ident(SCHEMARS_IDENT) {
                                schemars_metas.push(meta_list.clone());
                            } else {
                                pat_type.attrs.push(attr);
                            }
                        }
                        _ => {
                            pat_type.attrs.push(attr);
                        }
                    }
                }
                match caught {
                    Some(Caught::Param(mut param)) => {
                        param.serde_meta = serde_metas;
                        param.schemars_meta = schemars_metas;
                        match &mut tool_macro_attrs.params {
                            ToolParams::Params { attrs } => {
                                attrs.push(param);
                            }
                            _ => {
                                tool_macro_attrs.params = ToolParams::Params { attrs: vec![param] };
                            }
                        }
                        unextractable_args_indexes.insert(index);
                    }
                    Some(Caught::Aggregated(rust_type)) => {
                        tool_macro_attrs.params = ToolParams::Aggregated { rust_type };
                        unextractable_args_indexes.insert(index);
                    }
                    None => {}
                }
            }
        }
    }

    // input_fn.sig.inputs = fommated_fn_args;
    let name = if let Some(expr) = tool_macro_attrs.fn_item.name {
        expr
    } else {
        let fn_name = &input_fn.sig.ident;
        parse_quote! {
            stringify!(#fn_name)
        }
    };
    let tool_attr_fn_ident = Ident::new(
        &format!("{}_tool_attr", input_fn.sig.ident),
        proc_macro2::Span::call_site(),
    );

    // generate get tool attr function
    let tool_attr_fn = {
        let description = if let Some(expr) = tool_macro_attrs.fn_item.description {
            expr
        } else {
            parse_quote! {
                ""
            }
        };
        let schema = match &tool_macro_attrs.params {
            ToolParams::Aggregated { rust_type } => {
                let ty = &rust_type.ty;
                let schema = quote! {
                    rmcp::handler::server::tool::cached_schema_for_type::<#ty>()
                };
                schema
            }
            ToolParams::Params { attrs, .. } => {
                let (param_type, temp_param_type_name) =
                    create_request_type(attrs, input_fn.sig.ident.to_string());
                let schema = quote! {
                    {
                        #param_type
                        rmcp::handler::server::tool::cached_schema_for_type::<#temp_param_type_name>()
                    }
                };
                schema
            }
            ToolParams::NoParam => {
                quote! {
                    rmcp::handler::server::tool::cached_schema_for_type::<rmcp::model::EmptyObject>()
                }
            }
        };
        let input_fn_attrs = &input_fn.attrs;
        let input_fn_vis = &input_fn.vis;
        quote! {
            #(#input_fn_attrs)*
            #input_fn_vis fn #tool_attr_fn_ident() -> rmcp::model::Tool {
                rmcp::model::Tool {
                    name: #name.into(),
                    description: Some(#description.into()),
                    input_schema: #schema.into(),
                    annotations: None
                }
            }
        }
    };

    // generate wrapped tool function
    let tool_call_fn = {
        // wrapper function have the same sig:
        // async fn #tool_tool_call(context: rmcp::handler::server::tool::ToolCallContext<'_, Self>)
        //      -> std::result::Result<rmcp::model::CallToolResult, rmcp::Error>
        //
        // and the block part should be like:
        // {
        //      use rmcp::handler::server::tool::*;
        //      let (t0, context) = <T0>::from_tool_call_context_part(context)?;
        //      let (t1, context) = <T1>::from_tool_call_context_part(context)?;
        //      ...
        //      let (tn, context) = <Tn>::from_tool_call_context_part(context)?;
        //      // for params
        //      ... expand helper types here
        //      let (__rmcp_tool_req, context) = rmcp::model::JsonObject::from_tool_call_context_part(context)?;
        //      let __#TOOL_ToolCallParam { param_0, param_1, param_2, .. } = parse_json_object(__rmcp_tool_req)?;
        //      // for aggr
        //      let (Parameters(aggr), context) = <Parameters<AggrType>>::from_tool_call_context_part(context)?;
        //      Self::#tool_ident(to, param_0, t1, param_1, ..., param_2, tn, aggr).await.into_call_tool_result()
        //
        // }
        //
        //
        //

        // for receiver type, name it as __rmcp_tool_receiver
        let is_async = input_fn.sig.asyncness.is_some();
        let receiver_ident = || Ident::new("__rmcp_tool_receiver", proc_macro2::Span::call_site());
        // generate the extraction part for trivial args
        let trivial_args = input_fn
            .sig
            .inputs
            .iter()
            .enumerate()
            .filter_map(|(index, arg)| {
                if unextractable_args_indexes.contains(&index) {
                    None
                } else {
                    // get ident/type pair
                    let line = match arg {
                        FnArg::Typed(pat_type) => {
                            let pat = &pat_type.pat;
                            let ty = &pat_type.ty;
                            quote! {
                                let (#pat, context) = <#ty>::from_tool_call_context_part(context)?;
                            }
                        }
                        FnArg::Receiver(r) => {
                            let ty = r.ty.clone();
                            let pat = receiver_ident();
                            quote! {
                                let  (#pat, context) = <#ty>::from_tool_call_context_part(context)?;
                            }
                        }
                    };
                    Some(line)
                }
            });
<<<<<<< HEAD
        let trivial_arg_extraction_part = quote! {
=======
        let trivial_argrextraction_part = quote! {
>>>>>>> c30d8063
            #(#trivial_args)*
        };
        let processed_arg_extraction_part = match &mut tool_macro_attrs.params {
            ToolParams::Aggregated { rust_type } => {
                let PatType { pat, ty, .. } = rust_type;
                quote! {
                    let (Parameters(#pat), context) = <Parameters<#ty>>::from_tool_call_context_part(context)?;
                }
            }
            ToolParams::Params { attrs } => {
                let (param_type, temp_param_type_name) =
                    create_request_type(attrs, input_fn.sig.ident.to_string());

                let params_ident = attrs.iter().map(|attr| &attr.ident).collect::<Vec<_>>();
                quote! {
                    #param_type
                    let (__rmcp_tool_req, context) = rmcp::model::JsonObject::from_tool_call_context_part(context)?;
                    let #temp_param_type_name {
                        #(#params_ident,)*
                    } = parse_json_object(__rmcp_tool_req)?;
                }
            }
            ToolParams::NoParam => {
                quote! {}
            }
        };
        // generate the execution part
        // has receiver?
        let params = &input_fn
            .sig
            .inputs
            .iter()
            .map(|fn_arg| match fn_arg {
                FnArg::Receiver(_) => {
                    let pat = receiver_ident();
                    quote! { #pat }
                }
                FnArg::Typed(pat_type) => {
                    let pat = &pat_type.pat.clone();
                    quote! { #pat }
                }
            })
            .collect::<Vec<_>>();
        let raw_fn_ident = &input_fn.sig.ident;
        let call = if is_async {
            quote! {
                Self::#raw_fn_ident(#(#params),*).await.into_call_tool_result()
            }
        } else {
            quote! {
                Self::#raw_fn_ident(#(#params),*).into_call_tool_result()
            }
        };
        // assemble the whole function
        let tool_call_fn_ident = Ident::new(
            &format!("{}_tool_call", input_fn.sig.ident),
            proc_macro2::Span::call_site(),
        );
        let raw_fn_vis = tool_macro_attrs
            .fn_item
            .vis
            .as_ref()
            .unwrap_or(&input_fn.vis);
        let raw_fn_attr = &input_fn
            .attrs
            .iter()
            .filter(|attr| !attr.path().is_ident(TOOL_IDENT))
            .collect::<Vec<_>>();
        quote! {
            #(#raw_fn_attr)*
            #raw_fn_vis async fn #tool_call_fn_ident(context: rmcp::handler::server::tool::ToolCallContext<'_, Self>)
                -> std::result::Result<rmcp::model::CallToolResult, rmcp::Error> {
                use rmcp::handler::server::tool::*;
<<<<<<< HEAD
                #trivial_arg_extraction_part
                #processed_arg_extraction_part
=======
                #trivial_argrextraction_part
                #processed_argrextraction_part
>>>>>>> c30d8063
                #call
            }
        }
    };
    Ok(quote! {
        #tool_attr_fn
        #tool_call_fn
        #input_fn
    })
}

fn create_request_type(attrs: &[ToolFnParamAttrs], tool_name: String) -> (TokenStream, Ident) {
    let pascal_case_tool_name = tool_name.to_ascii_uppercase();
    let temp_param_type_name = Ident::new(
        &format!("__{pascal_case_tool_name}ToolCallParam",),
        proc_macro2::Span::call_site(),
    );
    (
        quote! {
            use rmcp::{serde, schemars};
            #[derive(serde::Serialize, serde::Deserialize, schemars::JsonSchema)]
            pub struct #temp_param_type_name {
                #(#attrs)*
            }
        },
        temp_param_type_name,
    )
}

#[cfg(test)]
mod test {
    use super::*;
    #[test]
    fn test_tool_sync_macro() -> syn::Result<()> {
        let attr = quote! {
            name = "test_tool",
            description = "test tool",
            vis =
        };
        let input = quote! {
            fn sum(&self, #[tool(aggr)] req: StructRequest) -> Result<CallToolResult, McpError> {
                Ok(CallToolResult::success(vec![Content::text((req.a + req.b).to_string())]))
            }
        };
        let input = tool(attr, input)?;

        println!("input: {:#}", input);
        Ok(())
    }

    #[test]
    fn test_trait_tool_macro() -> syn::Result<()> {
        let attr = quote! {};
        let input = quote! {
            impl ServerHandler for Calculator {
                tool_box!(@derive);
                fn get_info(&self) -> ServerInfo {
                    ServerInfo {
                        instructions: Some("A simple calculator".into()),
                        ..Default::default()
                    }
                }
            }
        };
        let input = tool(attr, input)?;

        println!("input: {:#}", input);
        Ok(())
    }
}<|MERGE_RESOLUTION|>--- conflicted
+++ resolved
@@ -414,11 +414,7 @@
                     Some(line)
                 }
             });
-<<<<<<< HEAD
         let trivial_arg_extraction_part = quote! {
-=======
-        let trivial_argrextraction_part = quote! {
->>>>>>> c30d8063
             #(#trivial_args)*
         };
         let processed_arg_extraction_part = match &mut tool_macro_attrs.params {
@@ -492,13 +488,8 @@
             #raw_fn_vis async fn #tool_call_fn_ident(context: rmcp::handler::server::tool::ToolCallContext<'_, Self>)
                 -> std::result::Result<rmcp::model::CallToolResult, rmcp::Error> {
                 use rmcp::handler::server::tool::*;
-<<<<<<< HEAD
                 #trivial_arg_extraction_part
                 #processed_arg_extraction_part
-=======
-                #trivial_argrextraction_part
-                #processed_argrextraction_part
->>>>>>> c30d8063
                 #call
             }
         }
