use std::{borrow::Cow, sync::Arc};
mod annotated;
mod capabilities;
mod content;
mod extension;
mod meta;
mod prompt;
mod resource;
mod serde_impl;
mod tool;
pub use annotated::*;
pub use capabilities::*;
pub use content::*;
pub use extension::*;
pub use meta::*;
pub use prompt::*;
pub use resource::*;
use serde::{Deserialize, Serialize, de::DeserializeOwned};
use serde_json::Value;
pub use tool::*;

/// A JSON object type alias for convenient handling of JSON data.
///
/// You can use [`crate::object!`] or [`crate::model::object`] to create a json object quickly.
/// This is commonly used for storing arbitrary JSON data in MCP messages.
pub type JsonObject<F = Value> = serde_json::Map<String, F>;

/// unwrap the JsonObject under [`serde_json::Value`]
///
/// # Panic
/// This will panic when the value is not a object in debug mode.
pub fn object(value: serde_json::Value) -> JsonObject {
    debug_assert!(value.is_object());
    match value {
        serde_json::Value::Object(map) => map,
        _ => JsonObject::default(),
    }
}

/// Use this macro just like [`serde_json::json!`]
#[cfg(feature = "macros")]
#[cfg_attr(docsrs, doc(cfg(feature = "macros")))]
#[macro_export]
macro_rules! object {
    ({$($tt:tt)*}) => {
        $crate::model::object(serde_json::json! {
            {$($tt)*}
        })
    };
}

/// This is commonly used for representing empty objects in MCP messages.
///
/// without returning any specific data.
#[derive(Debug, Serialize, Deserialize, Clone, PartialEq, Copy, Eq)]
#[cfg_attr(feature = "server", derive(schemars::JsonSchema))]
pub struct EmptyObject {}

pub trait ConstString: Default {
    const VALUE: &str;
}
#[macro_export]
macro_rules! const_string {
    ($name:ident = $value:literal) => {
        #[derive(Debug, Clone, Copy, Default, PartialEq, Eq)]
        pub struct $name;

        impl ConstString for $name {
            const VALUE: &str = $value;
        }

        impl serde::Serialize for $name {
            fn serialize<S>(&self, serializer: S) -> Result<S::Ok, S::Error>
            where
                S: serde::Serializer,
            {
                $value.serialize(serializer)
            }
        }

        impl<'de> serde::Deserialize<'de> for $name {
            fn deserialize<D>(deserializer: D) -> Result<$name, D::Error>
            where
                D: serde::Deserializer<'de>,
            {
                let s: String = serde::Deserialize::deserialize(deserializer)?;
                if s == $value {
                    Ok($name)
                } else {
                    Err(serde::de::Error::custom(format!(concat!(
                        "expect const string value \"",
                        $value,
                        "\""
                    ))))
                }
            }
        }

        #[cfg(feature = "schemars")]
        impl schemars::JsonSchema for $name {
            fn schema_name() -> Cow<'static, str> {
                Cow::Borrowed(stringify!($name))
            }

            fn json_schema(_: &mut schemars::SchemaGenerator) -> schemars::Schema {
                use serde_json::{Map, json};

                let mut schema_map = Map::new();
                schema_map.insert("type".to_string(), json!("string"));
                schema_map.insert("format".to_string(), json!("const"));
                schema_map.insert("const".to_string(), json!($value));

                schemars::Schema::from(schema_map)
            }
        }
    };
}

const_string!(JsonRpcVersion2_0 = "2.0");

// =============================================================================
// CORE PROTOCOL TYPES
// =============================================================================

/// Represents the MCP protocol version used for communication.
///
/// This ensures compatibility between clients and servers by specifying
/// which version of the Model Context Protocol is being used.
#[derive(Debug, Clone, Eq, PartialEq, Hash, PartialOrd)]
#[cfg_attr(feature = "schemars", derive(schemars::JsonSchema))]
pub struct ProtocolVersion(Cow<'static, str>);

impl Default for ProtocolVersion {
    fn default() -> Self {
        Self::LATEST
    }
}

impl std::fmt::Display for ProtocolVersion {
    fn fmt(&self, f: &mut std::fmt::Formatter<'_>) -> std::fmt::Result {
        self.0.fmt(f)
    }
}

impl ProtocolVersion {
    pub const V_2025_06_18: Self = Self(Cow::Borrowed("2025-06-18"));
    pub const V_2025_03_26: Self = Self(Cow::Borrowed("2025-03-26"));
    pub const V_2024_11_05: Self = Self(Cow::Borrowed("2024-11-05"));
    pub const LATEST: Self = Self::V_2025_03_26;
}

impl Serialize for ProtocolVersion {
    fn serialize<S>(&self, serializer: S) -> Result<S::Ok, S::Error>
    where
        S: serde::Serializer,
    {
        self.0.serialize(serializer)
    }
}

impl<'de> Deserialize<'de> for ProtocolVersion {
    fn deserialize<D>(deserializer: D) -> Result<Self, D::Error>
    where
        D: serde::Deserializer<'de>,
    {
        let s: String = Deserialize::deserialize(deserializer)?;
        #[allow(clippy::single_match)]
        match s.as_str() {
            "2024-11-05" => return Ok(ProtocolVersion::V_2024_11_05),
            "2025-03-26" => return Ok(ProtocolVersion::V_2025_03_26),
            "2025-06-18" => return Ok(ProtocolVersion::V_2025_06_18),
            _ => {}
        }
        Ok(ProtocolVersion(Cow::Owned(s)))
    }
}

/// A flexible identifier type that can be either a number or a string.
///
/// This is commonly used for request IDs and other identifiers in JSON-RPC
/// where the specification allows both numeric and string values.
#[derive(Debug, Clone, Eq, PartialEq, Hash)]
pub enum NumberOrString {
    /// A numeric identifier
    Number(u32),
    /// A string identifier
    String(Arc<str>),
}

impl NumberOrString {
    pub fn into_json_value(self) -> Value {
        match self {
            NumberOrString::Number(n) => Value::Number(serde_json::Number::from(n)),
            NumberOrString::String(s) => Value::String(s.to_string()),
        }
    }
}

impl std::fmt::Display for NumberOrString {
    fn fmt(&self, f: &mut std::fmt::Formatter<'_>) -> std::fmt::Result {
        match self {
            NumberOrString::Number(n) => n.fmt(f),
            NumberOrString::String(s) => s.fmt(f),
        }
    }
}

impl Serialize for NumberOrString {
    fn serialize<S>(&self, serializer: S) -> Result<S::Ok, S::Error>
    where
        S: serde::Serializer,
    {
        match self {
            NumberOrString::Number(n) => n.serialize(serializer),
            NumberOrString::String(s) => s.serialize(serializer),
        }
    }
}

impl<'de> Deserialize<'de> for NumberOrString {
    fn deserialize<D>(deserializer: D) -> Result<Self, D::Error>
    where
        D: serde::Deserializer<'de>,
    {
        let value: Value = Deserialize::deserialize(deserializer)?;
        match value {
            Value::Number(n) => Ok(NumberOrString::Number(
                n.as_u64()
                    .ok_or(serde::de::Error::custom("Expect an integer"))? as u32,
            )),
            Value::String(s) => Ok(NumberOrString::String(s.into())),
            _ => Err(serde::de::Error::custom("Expect number or string")),
        }
    }
}

#[cfg(feature = "schemars")]
impl schemars::JsonSchema for NumberOrString {
    fn schema_name() -> Cow<'static, str> {
        Cow::Borrowed("NumberOrString")
    }

    fn json_schema(_: &mut schemars::SchemaGenerator) -> schemars::Schema {
        use serde_json::{Map, json};

        let mut number_schema = Map::new();
        number_schema.insert("type".to_string(), json!("number"));

        let mut string_schema = Map::new();
        string_schema.insert("type".to_string(), json!("string"));

        let mut schema_map = Map::new();
        schema_map.insert("oneOf".to_string(), json!([number_schema, string_schema]));

        schemars::Schema::from(schema_map)
    }
}

/// Type alias for request identifiers used in JSON-RPC communication.
pub type RequestId = NumberOrString;

/// A token used to track the progress of long-running operations.
///
/// Progress tokens allow clients and servers to associate progress notifications
/// with specific requests, enabling real-time updates on operation status.
#[derive(Debug, Serialize, Deserialize, Clone, PartialEq, Hash, Eq)]
#[serde(transparent)]
#[cfg_attr(feature = "schemars", derive(schemars::JsonSchema))]
pub struct ProgressToken(pub NumberOrString);

// =============================================================================
// JSON-RPC MESSAGE STRUCTURES
// =============================================================================

/// Represents a JSON-RPC request with method, parameters, and extensions.
///
/// This is the core structure for all MCP requests, containing:
/// - `method`: The name of the method being called
/// - `params`: The parameters for the method
/// - `extensions`: Additional context data (similar to HTTP headers)
#[derive(Debug, Clone, Default)]
#[cfg_attr(feature = "schemars", derive(schemars::JsonSchema))]
pub struct Request<M = String, P = JsonObject> {
    pub method: M,
    pub params: P,
    /// extensions will carry anything possible in the context, including [`Meta`]
    ///
    /// this is similar with the Extensions in `http` crate
    #[cfg_attr(feature = "schemars", schemars(skip))]
    pub extensions: Extensions,
}

impl<M: Default, P> Request<M, P> {
    pub fn new(params: P) -> Self {
        Self {
            method: Default::default(),
            params,
            extensions: Extensions::default(),
        }
    }
}

impl<M, P> GetExtensions for Request<M, P> {
    fn extensions(&self) -> &Extensions {
        &self.extensions
    }
    fn extensions_mut(&mut self) -> &mut Extensions {
        &mut self.extensions
    }
}

#[derive(Debug, Clone, Default)]
#[cfg_attr(feature = "schemars", derive(schemars::JsonSchema))]
pub struct RequestOptionalParam<M = String, P = JsonObject> {
    pub method: M,
    // #[serde(skip_serializing_if = "Option::is_none")]
    pub params: Option<P>,
    /// extensions will carry anything possible in the context, including [`Meta`]
    ///
    /// this is similar with the Extensions in `http` crate
    #[cfg_attr(feature = "schemars", schemars(skip))]
    pub extensions: Extensions,
}

impl<M: Default, P> RequestOptionalParam<M, P> {
    pub fn with_param(params: P) -> Self {
        Self {
            method: Default::default(),
            params: Some(params),
            extensions: Extensions::default(),
        }
    }
}

#[derive(Debug, Clone, Default)]
#[cfg_attr(feature = "schemars", derive(schemars::JsonSchema))]
pub struct RequestNoParam<M = String> {
    pub method: M,
    /// extensions will carry anything possible in the context, including [`Meta`]
    ///
    /// this is similar with the Extensions in `http` crate
    #[cfg_attr(feature = "schemars", schemars(skip))]
    pub extensions: Extensions,
}

impl<M> GetExtensions for RequestNoParam<M> {
    fn extensions(&self) -> &Extensions {
        &self.extensions
    }
    fn extensions_mut(&mut self) -> &mut Extensions {
        &mut self.extensions
    }
}
#[derive(Debug, Clone, Default)]
#[cfg_attr(feature = "schemars", derive(schemars::JsonSchema))]
pub struct Notification<M = String, P = JsonObject> {
    pub method: M,
    pub params: P,
    /// extensions will carry anything possible in the context, including [`Meta`]
    ///
    /// this is similar with the Extensions in `http` crate
    #[cfg_attr(feature = "schemars", schemars(skip))]
    pub extensions: Extensions,
}

impl<M: Default, P> Notification<M, P> {
    pub fn new(params: P) -> Self {
        Self {
            method: Default::default(),
            params,
            extensions: Extensions::default(),
        }
    }
}

#[derive(Debug, Clone, Default)]
#[cfg_attr(feature = "schemars", derive(schemars::JsonSchema))]
pub struct NotificationNoParam<M = String> {
    pub method: M,
    /// extensions will carry anything possible in the context, including [`Meta`]
    ///
    /// this is similar with the Extensions in `http` crate
    #[cfg_attr(feature = "schemars", schemars(skip))]
    pub extensions: Extensions,
}

#[derive(Debug, Serialize, Deserialize, Clone, PartialEq)]
#[cfg_attr(feature = "schemars", derive(schemars::JsonSchema))]
pub struct JsonRpcRequest<R = Request> {
    pub jsonrpc: JsonRpcVersion2_0,
    pub id: RequestId,
    #[serde(flatten)]
    pub request: R,
}

type DefaultResponse = JsonObject;
#[derive(Debug, Serialize, Deserialize, Clone, PartialEq)]
#[cfg_attr(feature = "schemars", derive(schemars::JsonSchema))]
pub struct JsonRpcResponse<R = JsonObject> {
    pub jsonrpc: JsonRpcVersion2_0,
    pub id: RequestId,
    pub result: R,
}

#[derive(Debug, Serialize, Deserialize, Clone, PartialEq)]
#[cfg_attr(feature = "schemars", derive(schemars::JsonSchema))]
pub struct JsonRpcError {
    pub jsonrpc: JsonRpcVersion2_0,
    pub id: RequestId,
    pub error: ErrorData,
}

#[derive(Debug, Serialize, Deserialize, Clone, PartialEq)]
#[cfg_attr(feature = "schemars", derive(schemars::JsonSchema))]
pub struct JsonRpcNotification<N = Notification> {
    pub jsonrpc: JsonRpcVersion2_0,
    #[serde(flatten)]
    pub notification: N,
}

/// Standard JSON-RPC error codes used throughout the MCP protocol.
///
/// These codes follow the JSON-RPC 2.0 specification and provide
/// standardized error reporting across all MCP implementations.
#[derive(Debug, Clone, Copy, Default, Serialize, Deserialize, PartialEq, Eq)]
#[serde(transparent)]
#[cfg_attr(feature = "schemars", derive(schemars::JsonSchema))]
pub struct ErrorCode(pub i32);

impl ErrorCode {
    pub const RESOURCE_NOT_FOUND: Self = Self(-32002);
    pub const INVALID_REQUEST: Self = Self(-32600);
    pub const METHOD_NOT_FOUND: Self = Self(-32601);
    pub const INVALID_PARAMS: Self = Self(-32602);
    pub const INTERNAL_ERROR: Self = Self(-32603);
    pub const PARSE_ERROR: Self = Self(-32700);
}

/// Error information for JSON-RPC error responses.
///
/// This structure follows the JSON-RPC 2.0 specification for error reporting,
/// providing a standardized way to communicate errors between clients and servers.
#[derive(Debug, Serialize, Deserialize, Clone, PartialEq)]
#[cfg_attr(feature = "schemars", derive(schemars::JsonSchema))]
pub struct ErrorData {
    /// The error type that occurred (using standard JSON-RPC error codes)
    pub code: ErrorCode,

    /// A short description of the error. The message SHOULD be limited to a concise single sentence.
    pub message: Cow<'static, str>,

    /// Additional information about the error. The value of this member is defined by the
    /// sender (e.g. detailed error information, nested errors etc.).
    #[serde(skip_serializing_if = "Option::is_none")]
    pub data: Option<Value>,
}

impl ErrorData {
    pub fn new(
        code: ErrorCode,
        message: impl Into<Cow<'static, str>>,
        data: Option<Value>,
    ) -> Self {
        Self {
            code,
            message: message.into(),
            data,
        }
    }
    pub fn resource_not_found(message: impl Into<Cow<'static, str>>, data: Option<Value>) -> Self {
        Self::new(ErrorCode::RESOURCE_NOT_FOUND, message, data)
    }
    pub fn parse_error(message: impl Into<Cow<'static, str>>, data: Option<Value>) -> Self {
        Self::new(ErrorCode::PARSE_ERROR, message, data)
    }
    pub fn invalid_request(message: impl Into<Cow<'static, str>>, data: Option<Value>) -> Self {
        Self::new(ErrorCode::INVALID_REQUEST, message, data)
    }
    pub fn method_not_found<M: ConstString>() -> Self {
        Self::new(ErrorCode::METHOD_NOT_FOUND, M::VALUE, None)
    }
    pub fn invalid_params(message: impl Into<Cow<'static, str>>, data: Option<Value>) -> Self {
        Self::new(ErrorCode::INVALID_PARAMS, message, data)
    }
    pub fn internal_error(message: impl Into<Cow<'static, str>>, data: Option<Value>) -> Self {
        Self::new(ErrorCode::INTERNAL_ERROR, message, data)
    }
}

#[derive(Debug, Serialize, Deserialize, Clone, PartialEq)]
#[serde(untagged)]
#[cfg_attr(feature = "schemars", derive(schemars::JsonSchema))]
pub enum JsonRpcBatchRequestItem<Req, Not> {
    Request(JsonRpcRequest<Req>),
    Notification(JsonRpcNotification<Not>),
}

impl<Req, Not> JsonRpcBatchRequestItem<Req, Not> {
    pub fn into_non_batch_message<Resp>(self) -> JsonRpcMessage<Req, Resp, Not> {
        match self {
            JsonRpcBatchRequestItem::Request(r) => JsonRpcMessage::Request(r),
            JsonRpcBatchRequestItem::Notification(n) => JsonRpcMessage::Notification(n),
        }
    }
}

#[derive(Debug, Serialize, Deserialize, Clone, PartialEq)]
#[serde(untagged)]
#[cfg_attr(feature = "schemars", derive(schemars::JsonSchema))]
pub enum JsonRpcBatchResponseItem<Resp> {
    Response(JsonRpcResponse<Resp>),
    Error(JsonRpcError),
}

impl<Resp> JsonRpcBatchResponseItem<Resp> {
    pub fn into_non_batch_message<Req, Not>(self) -> JsonRpcMessage<Req, Resp, Not> {
        match self {
            JsonRpcBatchResponseItem::Response(r) => JsonRpcMessage::Response(r),
            JsonRpcBatchResponseItem::Error(e) => JsonRpcMessage::Error(e),
        }
    }
}

/// Represents any JSON-RPC message that can be sent or received.
///
/// This enum covers all possible message types in the JSON-RPC protocol:
/// individual requests/responses, notifications, batch operations, and errors.
/// It serves as the top-level message container for MCP communication.
#[derive(Debug, Serialize, Deserialize, Clone, PartialEq)]
#[serde(untagged)]
#[cfg_attr(feature = "schemars", derive(schemars::JsonSchema))]
pub enum JsonRpcMessage<Req = Request, Resp = DefaultResponse, Noti = Notification> {
    /// A single request expecting a response
    Request(JsonRpcRequest<Req>),
    /// A response to a previous request
    Response(JsonRpcResponse<Resp>),
    /// A one-way notification (no response expected)
    Notification(JsonRpcNotification<Noti>),
    /// Multiple requests sent together
    BatchRequest(Vec<JsonRpcBatchRequestItem<Req, Noti>>),
    /// Multiple responses sent together
    BatchResponse(Vec<JsonRpcBatchResponseItem<Resp>>),
    /// An error response
    Error(JsonRpcError),
}

impl<Req, Resp, Not> JsonRpcMessage<Req, Resp, Not> {
    #[inline]
    pub const fn request(request: Req, id: RequestId) -> Self {
        JsonRpcMessage::Request(JsonRpcRequest {
            jsonrpc: JsonRpcVersion2_0,
            id,
            request,
        })
    }
    #[inline]
    pub const fn response(response: Resp, id: RequestId) -> Self {
        JsonRpcMessage::Response(JsonRpcResponse {
            jsonrpc: JsonRpcVersion2_0,
            id,
            result: response,
        })
    }
    #[inline]
    pub const fn error(error: ErrorData, id: RequestId) -> Self {
        JsonRpcMessage::Error(JsonRpcError {
            jsonrpc: JsonRpcVersion2_0,
            id,
            error,
        })
    }
    #[inline]
    pub const fn notification(notification: Not) -> Self {
        JsonRpcMessage::Notification(JsonRpcNotification {
            jsonrpc: JsonRpcVersion2_0,
            notification,
        })
    }
    pub fn into_request(self) -> Option<(Req, RequestId)> {
        match self {
            JsonRpcMessage::Request(r) => Some((r.request, r.id)),
            _ => None,
        }
    }
    pub fn into_response(self) -> Option<(Resp, RequestId)> {
        match self {
            JsonRpcMessage::Response(r) => Some((r.result, r.id)),
            _ => None,
        }
    }
    pub fn into_notification(self) -> Option<Not> {
        match self {
            JsonRpcMessage::Notification(n) => Some(n.notification),
            _ => None,
        }
    }
    pub fn into_error(self) -> Option<(ErrorData, RequestId)> {
        match self {
            JsonRpcMessage::Error(e) => Some((e.error, e.id)),
            _ => None,
        }
    }
    pub fn into_result(self) -> Option<(Result<Resp, ErrorData>, RequestId)> {
        match self {
            JsonRpcMessage::Response(r) => Some((Ok(r.result), r.id)),
            JsonRpcMessage::Error(e) => Some((Err(e.error), e.id)),

            _ => None,
        }
    }
}

// =============================================================================
// INITIALIZATION AND CONNECTION SETUP
// =============================================================================

/// # Empty result
/// A response that indicates success but carries no data.
pub type EmptyResult = EmptyObject;

impl From<()> for EmptyResult {
    fn from(_value: ()) -> Self {
        EmptyResult {}
    }
}

impl From<EmptyResult> for () {
    fn from(_value: EmptyResult) {}
}

#[derive(Debug, Serialize, Deserialize, Clone, PartialEq)]
#[serde(rename_all = "camelCase")]
#[cfg_attr(feature = "schemars", derive(schemars::JsonSchema))]
pub struct CancelledNotificationParam {
    pub request_id: RequestId,
    pub reason: Option<String>,
}

const_string!(CancelledNotificationMethod = "notifications/cancelled");

/// # Cancellation
/// This notification can be sent by either side to indicate that it is cancelling a previously-issued request.
///
/// The request SHOULD still be in-flight, but due to communication latency, it is always possible that this notification MAY arrive after the request has already finished.
///
/// This notification indicates that the result will be unused, so any associated processing SHOULD cease.
///
/// A client MUST NOT attempt to cancel its `initialize` request.
pub type CancelledNotification =
    Notification<CancelledNotificationMethod, CancelledNotificationParam>;

const_string!(InitializeResultMethod = "initialize");
/// # Initialization
/// This request is sent from the client to the server when it first connects, asking it to begin initialization.
pub type InitializeRequest = Request<InitializeResultMethod, InitializeRequestParam>;

const_string!(InitializedNotificationMethod = "notifications/initialized");
/// This notification is sent from the client to the server after initialization has finished.
pub type InitializedNotification = NotificationNoParam<InitializedNotificationMethod>;

/// Parameters sent by a client when initializing a connection to an MCP server.
///
/// This contains the client's protocol version, capabilities, and implementation
/// information, allowing the server to understand what the client supports.
#[derive(Debug, Serialize, Deserialize, Clone, PartialEq)]
#[serde(rename_all = "camelCase")]
#[cfg_attr(feature = "schemars", derive(schemars::JsonSchema))]
pub struct InitializeRequestParam {
    /// The MCP protocol version this client supports
    pub protocol_version: ProtocolVersion,
    /// The capabilities this client supports (sampling, roots, etc.)
    pub capabilities: ClientCapabilities,
    /// Information about the client implementation
    pub client_info: Implementation,
}

/// The server's response to an initialization request.
///
/// Contains the server's protocol version, capabilities, and implementation
/// information, along with optional instructions for the client.
#[derive(Debug, Serialize, Deserialize, Clone, PartialEq)]
#[serde(rename_all = "camelCase")]
#[cfg_attr(feature = "schemars", derive(schemars::JsonSchema))]
pub struct InitializeResult {
    /// The MCP protocol version this server supports
    pub protocol_version: ProtocolVersion,
    /// The capabilities this server provides (tools, resources, prompts, etc.)
    pub capabilities: ServerCapabilities,
    /// Information about the server implementation
    pub server_info: Implementation,
    /// Optional human-readable instructions about using this server
    #[serde(skip_serializing_if = "Option::is_none")]
    pub instructions: Option<String>,
}

pub type ServerInfo = InitializeResult;
pub type ClientInfo = InitializeRequestParam;

impl Default for ServerInfo {
    fn default() -> Self {
        ServerInfo {
            protocol_version: ProtocolVersion::default(),
            capabilities: ServerCapabilities::default(),
            server_info: Implementation::from_build_env(),
            instructions: None,
        }
    }
}

impl Default for ClientInfo {
    fn default() -> Self {
        ClientInfo {
            protocol_version: ProtocolVersion::default(),
            capabilities: ClientCapabilities::default(),
            client_info: Implementation::from_build_env(),
        }
    }
}

#[derive(Debug, Serialize, Deserialize, Clone, PartialEq)]
#[cfg_attr(feature = "schemars", derive(schemars::JsonSchema))]
pub struct Implementation {
    pub name: String,
    pub version: String,
}

impl Default for Implementation {
    fn default() -> Self {
        Self::from_build_env()
    }
}

impl Implementation {
    pub fn from_build_env() -> Self {
        Implementation {
            name: env!("CARGO_CRATE_NAME").to_owned(),
            version: env!("CARGO_PKG_VERSION").to_owned(),
        }
    }
}

#[derive(Debug, Serialize, Deserialize, Clone, PartialEq, Default)]
#[serde(rename_all = "camelCase")]
#[cfg_attr(feature = "schemars", derive(schemars::JsonSchema))]
pub struct PaginatedRequestParam {
    #[serde(skip_serializing_if = "Option::is_none")]
    pub cursor: Option<String>,
}
// =============================================================================
// PROGRESS AND PAGINATION
// =============================================================================

const_string!(PingRequestMethod = "ping");
pub type PingRequest = RequestNoParam<PingRequestMethod>;

const_string!(ProgressNotificationMethod = "notifications/progress");
#[derive(Debug, Serialize, Deserialize, Clone, PartialEq)]
#[serde(rename_all = "camelCase")]
#[cfg_attr(feature = "schemars", derive(schemars::JsonSchema))]
pub struct ProgressNotificationParam {
    pub progress_token: ProgressToken,
    /// The progress thus far. This should increase every time progress is made, even if the total is unknown.
    pub progress: f64,
    /// Total number of items to process (or total progress required), if known
    #[serde(skip_serializing_if = "Option::is_none")]
    pub total: Option<f64>,
    /// An optional message describing the current progress.
    #[serde(skip_serializing_if = "Option::is_none")]
    pub message: Option<String>,
}

pub type ProgressNotification = Notification<ProgressNotificationMethod, ProgressNotificationParam>;

pub type Cursor = String;

macro_rules! paginated_result {
    ($t:ident {
        $i_item: ident: $t_item: ty
    }) => {
        #[derive(Debug, Serialize, Deserialize, Clone, PartialEq, Default)]
        #[serde(rename_all = "camelCase")]
        #[cfg_attr(feature = "schemars", derive(schemars::JsonSchema))]
        pub struct $t {
            #[serde(skip_serializing_if = "Option::is_none")]
            pub next_cursor: Option<Cursor>,
            pub $i_item: $t_item,
        }

        impl $t {
            pub fn with_all_items(
                items: $t_item,
            ) -> Self {
                Self {
                    next_cursor: None,
                    $i_item: items,
                }
            }
        }
    };
}

// =============================================================================
// RESOURCE MANAGEMENT
// =============================================================================

const_string!(ListResourcesRequestMethod = "resources/list");
/// Request to list all available resources from a server
pub type ListResourcesRequest =
    RequestOptionalParam<ListResourcesRequestMethod, PaginatedRequestParam>;

paginated_result!(ListResourcesResult {
    resources: Vec<Resource>
});

const_string!(ListResourceTemplatesRequestMethod = "resources/templates/list");
/// Request to list all available resource templates from a server
pub type ListResourceTemplatesRequest =
    RequestOptionalParam<ListResourceTemplatesRequestMethod, PaginatedRequestParam>;

paginated_result!(ListResourceTemplatesResult {
    resource_templates: Vec<ResourceTemplate>
});

const_string!(ReadResourceRequestMethod = "resources/read");
/// Parameters for reading a specific resource
#[derive(Debug, Serialize, Deserialize, Clone, PartialEq)]
#[serde(rename_all = "camelCase")]
#[cfg_attr(feature = "schemars", derive(schemars::JsonSchema))]
pub struct ReadResourceRequestParam {
    /// The URI of the resource to read
    pub uri: String,
}

/// Result containing the contents of a read resource
#[derive(Debug, Serialize, Deserialize, Clone, PartialEq)]
#[cfg_attr(feature = "schemars", derive(schemars::JsonSchema))]
pub struct ReadResourceResult {
    /// The actual content of the resource
    pub contents: Vec<ResourceContents>,
}

/// Request to read a specific resource
pub type ReadResourceRequest = Request<ReadResourceRequestMethod, ReadResourceRequestParam>;

const_string!(ResourceListChangedNotificationMethod = "notifications/resources/list_changed");
/// Notification sent when the list of available resources changes
pub type ResourceListChangedNotification =
    NotificationNoParam<ResourceListChangedNotificationMethod>;

const_string!(SubscribeRequestMethod = "resources/subscribe");
/// Parameters for subscribing to resource updates
#[derive(Debug, Serialize, Deserialize, Clone, PartialEq)]
#[serde(rename_all = "camelCase")]
#[cfg_attr(feature = "schemars", derive(schemars::JsonSchema))]
pub struct SubscribeRequestParam {
    /// The URI of the resource to subscribe to
    pub uri: String,
}
/// Request to subscribe to resource updates
pub type SubscribeRequest = Request<SubscribeRequestMethod, SubscribeRequestParam>;

const_string!(UnsubscribeRequestMethod = "resources/unsubscribe");
/// Parameters for unsubscribing from resource updates
#[derive(Debug, Serialize, Deserialize, Clone, PartialEq)]
#[serde(rename_all = "camelCase")]
#[cfg_attr(feature = "schemars", derive(schemars::JsonSchema))]
pub struct UnsubscribeRequestParam {
    /// The URI of the resource to unsubscribe from
    pub uri: String,
}
/// Request to unsubscribe from resource updates
pub type UnsubscribeRequest = Request<UnsubscribeRequestMethod, UnsubscribeRequestParam>;

const_string!(ResourceUpdatedNotificationMethod = "notifications/resources/updated");
/// Parameters for a resource update notification
#[derive(Debug, Serialize, Deserialize, Clone, PartialEq)]
#[serde(rename_all = "camelCase")]
#[cfg_attr(feature = "schemars", derive(schemars::JsonSchema))]
pub struct ResourceUpdatedNotificationParam {
    /// The URI of the resource that was updated
    pub uri: String,
}
/// Notification sent when a subscribed resource is updated
pub type ResourceUpdatedNotification =
    Notification<ResourceUpdatedNotificationMethod, ResourceUpdatedNotificationParam>;

// =============================================================================
// PROMPT MANAGEMENT
// =============================================================================

const_string!(ListPromptsRequestMethod = "prompts/list");
/// Request to list all available prompts from a server
pub type ListPromptsRequest = RequestOptionalParam<ListPromptsRequestMethod, PaginatedRequestParam>;

paginated_result!(ListPromptsResult {
    prompts: Vec<Prompt>
});

const_string!(GetPromptRequestMethod = "prompts/get");
/// Parameters for retrieving a specific prompt
#[derive(Debug, Serialize, Deserialize, Clone, PartialEq)]
#[serde(rename_all = "camelCase")]
#[cfg_attr(feature = "schemars", derive(schemars::JsonSchema))]
pub struct GetPromptRequestParam {
    pub name: String,
    #[serde(skip_serializing_if = "Option::is_none")]
    pub arguments: Option<JsonObject>,
}
/// Request to get a specific prompt
pub type GetPromptRequest = Request<GetPromptRequestMethod, GetPromptRequestParam>;

const_string!(PromptListChangedNotificationMethod = "notifications/prompts/list_changed");
/// Notification sent when the list of available prompts changes
pub type PromptListChangedNotification = NotificationNoParam<PromptListChangedNotificationMethod>;

const_string!(ToolListChangedNotificationMethod = "notifications/tools/list_changed");
/// Notification sent when the list of available tools changes
pub type ToolListChangedNotification = NotificationNoParam<ToolListChangedNotificationMethod>;

// =============================================================================
// LOGGING
// =============================================================================

/// Logging levels supported by the MCP protocol
#[derive(Debug, Serialize, Deserialize, Clone, PartialEq, Copy)]
#[serde(rename_all = "lowercase")] //match spec
#[cfg_attr(feature = "schemars", derive(schemars::JsonSchema))]
pub enum LoggingLevel {
    Debug,
    Info,
    Notice,
    Warning,
    Error,
    Critical,
    Alert,
    Emergency,
}

const_string!(SetLevelRequestMethod = "logging/setLevel");
/// Parameters for setting the logging level
#[derive(Debug, Serialize, Deserialize, Clone, PartialEq)]
#[serde(rename_all = "camelCase")]
#[cfg_attr(feature = "schemars", derive(schemars::JsonSchema))]
pub struct SetLevelRequestParam {
    /// The desired logging level
    pub level: LoggingLevel,
}
/// Request to set the logging level
pub type SetLevelRequest = Request<SetLevelRequestMethod, SetLevelRequestParam>;

const_string!(LoggingMessageNotificationMethod = "notifications/message");
/// Parameters for a logging message notification
#[derive(Debug, Serialize, Deserialize, Clone, PartialEq)]
#[serde(rename_all = "camelCase")]
#[cfg_attr(feature = "schemars", derive(schemars::JsonSchema))]
pub struct LoggingMessageNotificationParam {
    /// The severity level of this log message
    pub level: LoggingLevel,
    /// Optional logger name that generated this message
    #[serde(skip_serializing_if = "Option::is_none")]
    pub logger: Option<String>,
    /// The actual log data
    pub data: Value,
}
/// Notification containing a log message
pub type LoggingMessageNotification =
    Notification<LoggingMessageNotificationMethod, LoggingMessageNotificationParam>;

// =============================================================================
// SAMPLING (LLM INTERACTION)
// =============================================================================

const_string!(CreateMessageRequestMethod = "sampling/createMessage");
pub type CreateMessageRequest = Request<CreateMessageRequestMethod, CreateMessageRequestParam>;

/// Represents the role of a participant in a conversation or message exchange.
///
/// Used in sampling and chat contexts to distinguish between different
/// types of message senders in the conversation flow.
#[derive(Debug, Clone, PartialEq, Serialize, Deserialize)]
#[serde(rename_all = "camelCase")]
#[cfg_attr(feature = "schemars", derive(schemars::JsonSchema))]
pub enum Role {
    /// A human user or client making a request
    User,
    /// An AI assistant or server providing a response
    Assistant,
}

/// A message in a sampling conversation, containing a role and content.
///
/// This represents a single message in a conversation flow, used primarily
/// in LLM sampling requests where the conversation history is important
/// for generating appropriate responses.
#[derive(Debug, Serialize, Deserialize, Clone, PartialEq)]
#[cfg_attr(feature = "schemars", derive(schemars::JsonSchema))]
pub struct SamplingMessage {
    /// The role of the message sender (User or Assistant)
    pub role: Role,
    /// The actual content of the message (text, image, etc.)
    pub content: Content,
}

/// Specifies how much context should be included in sampling requests.
///
/// This allows clients to control what additional context information
/// should be provided to the LLM when processing sampling requests.
#[derive(Debug, Serialize, Deserialize, Clone, PartialEq)]
#[cfg_attr(feature = "schemars", derive(schemars::JsonSchema))]
pub enum ContextInclusion {
    /// Include context from all connected MCP servers
    #[serde(rename = "allServers")]
    AllServers,
    /// Include no additional context
    #[serde(rename = "none")]
    None,
    /// Include context only from the requesting server
    #[serde(rename = "thisServer")]
    ThisServer,
}

/// Parameters for creating a message through LLM sampling.
///
/// This structure contains all the necessary information for a client to
/// generate an LLM response, including conversation history, model preferences,
/// and generation parameters.
#[derive(Debug, Serialize, Deserialize, Clone, PartialEq)]
#[serde(rename_all = "camelCase")]
#[cfg_attr(feature = "schemars", derive(schemars::JsonSchema))]
pub struct CreateMessageRequestParam {
    /// The conversation history and current messages
    pub messages: Vec<SamplingMessage>,
    /// Preferences for model selection and behavior
    #[serde(skip_serializing_if = "Option::is_none")]
    pub model_preferences: Option<ModelPreferences>,
    /// System prompt to guide the model's behavior
    #[serde(skip_serializing_if = "Option::is_none")]
    pub system_prompt: Option<String>,
    /// How much context to include from MCP servers
    #[serde(skip_serializing_if = "Option::is_none")]
    pub include_context: Option<ContextInclusion>,
    /// Temperature for controlling randomness (0.0 to 1.0)
    #[serde(skip_serializing_if = "Option::is_none")]
    pub temperature: Option<f32>,
    /// Maximum number of tokens to generate
    pub max_tokens: u32,
    /// Sequences that should stop generation
    #[serde(skip_serializing_if = "Option::is_none")]
    pub stop_sequences: Option<Vec<String>>,
    /// Additional metadata for the request
    #[serde(skip_serializing_if = "Option::is_none")]
    pub metadata: Option<Value>,
}

/// Preferences for model selection and behavior in sampling requests.
///
/// This allows servers to express their preferences for which model to use
/// and how to balance different priorities when the client has multiple
/// model options available.
#[derive(Debug, Serialize, Deserialize, Clone, PartialEq)]
#[serde(rename_all = "camelCase")]
#[cfg_attr(feature = "schemars", derive(schemars::JsonSchema))]
pub struct ModelPreferences {
    /// Specific model names or families to prefer (e.g., "claude", "gpt")
    #[serde(skip_serializing_if = "Option::is_none")]
    pub hints: Option<Vec<ModelHint>>,
    /// Priority for cost optimization (0.0 to 1.0, higher = prefer cheaper models)
    #[serde(skip_serializing_if = "Option::is_none")]
    pub cost_priority: Option<f32>,
    /// Priority for speed/latency (0.0 to 1.0, higher = prefer faster models)
    #[serde(skip_serializing_if = "Option::is_none")]
    pub speed_priority: Option<f32>,
    /// Priority for intelligence/capability (0.0 to 1.0, higher = prefer more capable models)
    #[serde(skip_serializing_if = "Option::is_none")]
    pub intelligence_priority: Option<f32>,
}

/// A hint suggesting a preferred model name or family.
///
/// Model hints are advisory suggestions that help clients choose appropriate
/// models. They can be specific model names or general families like "claude" or "gpt".
#[derive(Debug, Serialize, Deserialize, Clone, PartialEq)]
#[cfg_attr(feature = "schemars", derive(schemars::JsonSchema))]
pub struct ModelHint {
    /// The suggested model name or family identifier
    #[serde(skip_serializing_if = "Option::is_none")]
    pub name: Option<String>,
}

// =============================================================================
// COMPLETION AND AUTOCOMPLETE
// =============================================================================

#[derive(Debug, Serialize, Deserialize, Clone, PartialEq)]
#[serde(rename_all = "camelCase")]
#[cfg_attr(feature = "schemars", derive(schemars::JsonSchema))]
pub struct CompleteRequestParam {
    pub r#ref: Reference,
    pub argument: ArgumentInfo,
}

pub type CompleteRequest = Request<CompleteRequestMethod, CompleteRequestParam>;

#[derive(Debug, Serialize, Deserialize, Clone, PartialEq)]
#[serde(rename_all = "camelCase")]
#[cfg_attr(feature = "schemars", derive(schemars::JsonSchema))]
pub struct CompletionInfo {
    pub values: Vec<String>,
    #[serde(skip_serializing_if = "Option::is_none")]
    pub total: Option<u32>,
    #[serde(skip_serializing_if = "Option::is_none")]
    pub has_more: Option<bool>,
}

#[derive(Debug, Serialize, Deserialize, Clone, PartialEq)]
#[serde(rename_all = "camelCase")]
#[cfg_attr(feature = "schemars", derive(schemars::JsonSchema))]
pub struct CompleteResult {
    pub completion: CompletionInfo,
}

#[derive(Debug, Serialize, Deserialize, Clone, PartialEq)]
#[serde(tag = "type")]
#[cfg_attr(feature = "schemars", derive(schemars::JsonSchema))]
pub enum Reference {
    #[serde(rename = "ref/resource")]
    Resource(ResourceReference),
    #[serde(rename = "ref/prompt")]
    Prompt(PromptReference),
}

#[derive(Debug, Serialize, Deserialize, Clone, PartialEq)]
#[cfg_attr(feature = "schemars", derive(schemars::JsonSchema))]
pub struct ResourceReference {
    pub uri: String,
}

#[derive(Debug, Serialize, Deserialize, Clone, PartialEq)]
#[cfg_attr(feature = "schemars", derive(schemars::JsonSchema))]
pub struct PromptReference {
    pub name: String,
}

const_string!(CompleteRequestMethod = "completion/complete");
#[derive(Debug, Serialize, Deserialize, Clone, PartialEq)]
#[serde(rename_all = "camelCase")]
#[cfg_attr(feature = "schemars", derive(schemars::JsonSchema))]
pub struct ArgumentInfo {
    pub name: String,
    pub value: String,
}

// =============================================================================
// ROOTS AND WORKSPACE MANAGEMENT
// =============================================================================

#[derive(Debug, Serialize, Deserialize, Clone, PartialEq)]
#[cfg_attr(feature = "schemars", derive(schemars::JsonSchema))]
pub struct Root {
    pub uri: String,
    #[serde(skip_serializing_if = "Option::is_none")]
    pub name: Option<String>,
}

const_string!(ListRootsRequestMethod = "roots/list");
pub type ListRootsRequest = RequestNoParam<ListRootsRequestMethod>;

#[derive(Debug, Serialize, Deserialize, Clone, PartialEq, Default)]
#[serde(rename_all = "camelCase")]
#[cfg_attr(feature = "schemars", derive(schemars::JsonSchema))]
pub struct ListRootsResult {
    pub roots: Vec<Root>,
}

const_string!(RootsListChangedNotificationMethod = "notifications/roots/list_changed");
pub type RootsListChangedNotification = NotificationNoParam<RootsListChangedNotificationMethod>;

// =============================================================================
// ELICITATION (INTERACTIVE USER INPUT)
// =============================================================================

// Method constants for elicitation operations.
// Elicitation allows servers to request interactive input from users during tool execution.
const_string!(ElicitationCreateRequestMethod = "elicitation/create");
const_string!(ElicitationResponseNotificationMethod = "notifications/elicitation/response");

/// Represents the possible actions a user can take in response to an elicitation request.
///
/// When a server requests user input through elicitation, the user can:
/// - Accept: Provide the requested information and continue
/// - Decline: Refuse to provide the information but continue the operation
/// - Cancel: Stop the entire operation
#[derive(Debug, Serialize, Deserialize, Clone, PartialEq, Eq)]
#[serde(rename_all = "lowercase")]
#[cfg_attr(feature = "schemars", derive(schemars::JsonSchema))]
pub enum ElicitationAction {
    /// User accepts the request and provides the requested information
    Accept,
    /// User declines to provide the information but allows the operation to continue
    Decline,
    /// User cancels the entire operation
    Cancel,
}

/// Parameters for creating an elicitation request to gather user input.
///
/// This structure contains everything needed to request interactive input from a user:
/// - A human-readable message explaining what information is needed
/// - A JSON schema defining the expected structure of the response
#[derive(Debug, Serialize, Deserialize, Clone, PartialEq)]
#[serde(rename_all = "camelCase")]
#[cfg_attr(feature = "schemars", derive(schemars::JsonSchema))]
pub struct CreateElicitationRequestParam {
    /// Human-readable message explaining what input is needed from the user.
    /// This should be clear and provide sufficient context for the user to understand
    /// what information they need to provide.
    pub message: String,

    /// JSON Schema defining the expected structure and validation rules for the user's response.
    /// This allows clients to validate input and provide appropriate UI controls.
    /// Must be a valid JSON Schema Draft 2020-12 object.
    pub requested_schema: JsonObject,
}

/// The result returned by a client in response to an elicitation request.
///
/// Contains the user's decision (accept/decline/cancel) and optionally their input data
/// if they chose to accept the request.
#[derive(Debug, Serialize, Deserialize, Clone, PartialEq)]
#[serde(rename_all = "camelCase")]
#[cfg_attr(feature = "schemars", derive(schemars::JsonSchema))]
pub struct CreateElicitationResult {
    /// The user's decision on how to handle the elicitation request
    pub action: ElicitationAction,

    /// The actual data provided by the user, if they accepted the request.
    /// Must conform to the JSON schema specified in the original request.
    /// Only present when action is Accept.
    #[serde(skip_serializing_if = "Option::is_none")]
    pub content: Option<Value>,
}

/// Request type for creating an elicitation to gather user input
pub type CreateElicitationRequest =
    Request<ElicitationCreateRequestMethod, CreateElicitationRequestParam>;

// =============================================================================
// TOOL EXECUTION RESULTS
// =============================================================================

/// The result of a tool call operation.
///
/// Contains the content returned by the tool execution and an optional
/// flag indicating whether the operation resulted in an error.
#[derive(Debug, Serialize, Clone, PartialEq)]
#[serde(rename_all = "camelCase")]
#[cfg_attr(feature = "schemars", derive(schemars::JsonSchema))]
pub struct CallToolResult {
    /// The content returned by the tool (text, images, etc.)
    pub content: Vec<Content>,
    /// An optional JSON object that represents the structured result of the tool call
    #[serde(skip_serializing_if = "Option::is_none")]
    pub structured_content: Option<Value>,
    /// Whether this result represents an error condition
    #[serde(skip_serializing_if = "Option::is_none")]
    pub is_error: Option<bool>,
}

impl CallToolResult {
    /// Create a successful tool result with unstructured content
    pub fn success(content: Vec<Content>) -> Self {
        CallToolResult {
            content,
            structured_content: None,
            is_error: Some(false),
        }
    }
    /// Create an error tool result with unstructured content
    pub fn error(content: Vec<Content>) -> Self {
        CallToolResult {
            content,
            structured_content: None,
            is_error: Some(true),
        }
    }
    /// Create a successful tool result with structured content
    ///
    /// # Example
    ///
    /// ```rust,ignore
    /// use rmcp::model::CallToolResult;
    /// use serde_json::json;
    ///
    /// let result = CallToolResult::structured(json!({
    ///     "temperature": 22.5,
    ///     "humidity": 65,
    ///     "description": "Partly cloudy"
    /// }));
    /// ```
    pub fn structured(value: Value) -> Self {
        CallToolResult {
            content: vec![Content::text(value.to_string())],
            structured_content: Some(value),
            is_error: Some(false),
        }
    }
    /// Create an error tool result with structured content
    ///
    /// # Example
    ///
    /// ```rust,ignore
    /// use rmcp::model::CallToolResult;
    /// use serde_json::json;
    ///
    /// let result = CallToolResult::structured_error(json!({
    ///     "error_code": "INVALID_INPUT",
    ///     "message": "Temperature value out of range",
    ///     "details": {
    ///         "min": -50,
    ///         "max": 50,
    ///         "provided": 100
    ///     }
    /// }));
    /// ```
    pub fn structured_error(value: Value) -> Self {
        CallToolResult {
            content: vec![Content::text(value.to_string())],
            structured_content: Some(value),
            is_error: Some(true),
        }
    }

    /// Convert the `structured_content` part of response into a certain type.
    ///
    /// # About json schema validation
    /// Since rust is a strong type language, we don't need to do json schema validation here.
    ///
    /// But if you do have to validate the response data, you can use [`jsonschema`](https://crates.io/crates/jsonschema) crate.
    pub fn into_typed<T>(self) -> Result<T, serde_json::Error>
    where
        T: DeserializeOwned,
    {
<<<<<<< HEAD
        let raw_text = match (self.structured_content, &self.content) {
            (Some(value), _) => return serde_json::from_value(value),
            (None, Some(contents)) => {
                if let Some(text) = contents.first().and_then(|c| c.as_text()) {
=======
        let raw_text = match (self.structured_content, &self.content.first()) {
            (Some(value), _) => return serde_json::from_value(value),
            (None, Some(contents)) => {
                if let Some(text) = contents.as_text() {
>>>>>>> 7135f25d
                    let text = &text.text;
                    Some(text)
                } else {
                    None
                }
            }
            (None, None) => None,
        };
        if let Some(text) = raw_text {
            return serde_json::from_str(text);
        }
        serde_json::from_value(serde_json::Value::Null)
    }
}

// Custom deserialize implementation to validate mutual exclusivity
impl<'de> Deserialize<'de> for CallToolResult {
    fn deserialize<D>(deserializer: D) -> Result<Self, D::Error>
    where
        D: serde::Deserializer<'de>,
    {
        #[derive(Deserialize)]
        #[serde(rename_all = "camelCase")]
        struct CallToolResultHelper {
            #[serde(skip_serializing_if = "Option::is_none")]
            content: Option<Vec<Content>>,
            #[serde(skip_serializing_if = "Option::is_none")]
            structured_content: Option<Value>,
            #[serde(skip_serializing_if = "Option::is_none")]
            is_error: Option<bool>,
        }

        let helper = CallToolResultHelper::deserialize(deserializer)?;
        let result = CallToolResult {
            content: helper.content.unwrap_or_default(),
            structured_content: helper.structured_content,
            is_error: helper.is_error,
        };

        // Validate mutual exclusivity
<<<<<<< HEAD
        if result.content.is_none() && result.structured_content.is_none() {
=======
        if result.content.is_empty() && result.structured_content.is_none() {
>>>>>>> 7135f25d
            return Err(serde::de::Error::custom(
                "CallToolResult must have either content or structured_content",
            ));
        }

        Ok(result)
    }
}

const_string!(ListToolsRequestMethod = "tools/list");
/// Request to list all available tools from a server
pub type ListToolsRequest = RequestOptionalParam<ListToolsRequestMethod, PaginatedRequestParam>;

paginated_result!(
    ListToolsResult {
        tools: Vec<Tool>
    }
);

const_string!(CallToolRequestMethod = "tools/call");
/// Parameters for calling a tool provided by an MCP server.
///
/// Contains the tool name and optional arguments needed to execute
/// the tool operation.
#[derive(Debug, Serialize, Deserialize, Clone, PartialEq)]
#[serde(rename_all = "camelCase")]
#[cfg_attr(feature = "schemars", derive(schemars::JsonSchema))]
pub struct CallToolRequestParam {
    /// The name of the tool to call
    pub name: Cow<'static, str>,
    /// Arguments to pass to the tool (must match the tool's input schema)
    #[serde(skip_serializing_if = "Option::is_none")]
    pub arguments: Option<JsonObject>,
}

/// Request to call a specific tool
pub type CallToolRequest = Request<CallToolRequestMethod, CallToolRequestParam>;

/// The result of a sampling/createMessage request containing the generated response.
///
/// This structure contains the generated message along with metadata about
/// how the generation was performed and why it stopped.
#[derive(Debug, Serialize, Deserialize, Clone, PartialEq)]
#[serde(rename_all = "camelCase")]
#[cfg_attr(feature = "schemars", derive(schemars::JsonSchema))]
pub struct CreateMessageResult {
    /// The identifier of the model that generated the response
    pub model: String,
    /// The reason why generation stopped (e.g., "endTurn", "maxTokens")
    #[serde(skip_serializing_if = "Option::is_none")]
    pub stop_reason: Option<String>,
    /// The generated message with role and content
    #[serde(flatten)]
    pub message: SamplingMessage,
}

impl CreateMessageResult {
    pub const STOP_REASON_END_TURN: &str = "endTurn";
    pub const STOP_REASON_END_SEQUENCE: &str = "stopSequence";
    pub const STOP_REASON_END_MAX_TOKEN: &str = "maxTokens";
}

#[derive(Debug, Serialize, Deserialize, Clone, PartialEq)]
#[serde(rename_all = "camelCase")]
#[cfg_attr(feature = "schemars", derive(schemars::JsonSchema))]
pub struct GetPromptResult {
    #[serde(skip_serializing_if = "Option::is_none")]
    pub description: Option<String>,
    pub messages: Vec<PromptMessage>,
}

// =============================================================================
// MESSAGE TYPE UNIONS
// =============================================================================

macro_rules! ts_union {
    (
        export type $U: ident =
            $(|)?$($V: ident)|*;
    ) => {
        #[derive(Debug, Serialize, Deserialize, Clone)]
        #[serde(untagged)]
        #[cfg_attr(feature = "schemars", derive(schemars::JsonSchema))]
        pub enum $U {
            $($V($V),)*
        }
    };
}

ts_union!(
    export type ClientRequest =
    | PingRequest
    | InitializeRequest
    | CompleteRequest
    | SetLevelRequest
    | GetPromptRequest
    | ListPromptsRequest
    | ListResourcesRequest
    | ListResourceTemplatesRequest
    | ReadResourceRequest
    | SubscribeRequest
    | UnsubscribeRequest
    | CallToolRequest
    | ListToolsRequest;
);

ts_union!(
    export type ClientNotification =
    | CancelledNotification
    | ProgressNotification
    | InitializedNotification
    | RootsListChangedNotification;
);

ts_union!(
    export type ClientResult = CreateMessageResult | ListRootsResult | CreateElicitationResult | EmptyResult;
);

impl ClientResult {
    pub fn empty(_: ()) -> ClientResult {
        ClientResult::EmptyResult(EmptyResult {})
    }
}

pub type ClientJsonRpcMessage = JsonRpcMessage<ClientRequest, ClientResult, ClientNotification>;

ts_union!(
    export type ServerRequest =
    | PingRequest
    | CreateMessageRequest
    | ListRootsRequest
    | CreateElicitationRequest;
);

ts_union!(
    export type ServerNotification =
    | CancelledNotification
    | ProgressNotification
    | LoggingMessageNotification
    | ResourceUpdatedNotification
    | ResourceListChangedNotification
    | ToolListChangedNotification
    | PromptListChangedNotification;
);

ts_union!(
    export type ServerResult =
    | InitializeResult
    | CompleteResult
    | GetPromptResult
    | ListPromptsResult
    | ListResourcesResult
    | ListResourceTemplatesResult
    | ReadResourceResult
    | CallToolResult
    | ListToolsResult
    | CreateElicitationResult
    | EmptyResult
    ;
);

impl ServerResult {
    pub fn empty(_: ()) -> ServerResult {
        ServerResult::EmptyResult(EmptyResult {})
    }
}

pub type ServerJsonRpcMessage = JsonRpcMessage<ServerRequest, ServerResult, ServerNotification>;

impl TryInto<CancelledNotification> for ServerNotification {
    type Error = ServerNotification;
    fn try_into(self) -> Result<CancelledNotification, Self::Error> {
        if let ServerNotification::CancelledNotification(t) = self {
            Ok(t)
        } else {
            Err(self)
        }
    }
}

impl TryInto<CancelledNotification> for ClientNotification {
    type Error = ClientNotification;
    fn try_into(self) -> Result<CancelledNotification, Self::Error> {
        if let ClientNotification::CancelledNotification(t) = self {
            Ok(t)
        } else {
            Err(self)
        }
    }
}
impl From<CancelledNotification> for ServerNotification {
    fn from(value: CancelledNotification) -> Self {
        ServerNotification::CancelledNotification(value)
    }
}

impl From<CancelledNotification> for ClientNotification {
    fn from(value: CancelledNotification) -> Self {
        ClientNotification::CancelledNotification(value)
    }
}

// =============================================================================
// TESTS
// =============================================================================

#[cfg(test)]
mod tests {
    use serde_json::json;

    use super::*;

    #[test]
    fn test_notification_serde() {
        let raw = json!( {
            "jsonrpc": JsonRpcVersion2_0,
            "method": InitializedNotificationMethod,
        });
        let message: ClientJsonRpcMessage =
            serde_json::from_value(raw.clone()).expect("invalid notification");
        match &message {
            ClientJsonRpcMessage::Notification(JsonRpcNotification {
                notification: ClientNotification::InitializedNotification(_n),
                ..
            }) => {}
            _ => panic!("Expected Notification"),
        }
        let json = serde_json::to_value(message).expect("valid json");
        assert_eq!(json, raw);
    }

    #[test]
    fn test_request_conversion() {
        let raw = json!( {
            "jsonrpc": JsonRpcVersion2_0,
            "id": 1,
            "method": "request",
            "params": {"key": "value"},
        });
        let message: JsonRpcMessage = serde_json::from_value(raw.clone()).expect("invalid request");

        match &message {
            JsonRpcMessage::Request(r) => {
                assert_eq!(r.id, RequestId::Number(1));
                assert_eq!(r.request.method, "request");
                assert_eq!(
                    &r.request.params,
                    json!({"key": "value"})
                        .as_object()
                        .expect("should be an object")
                );
            }
            _ => panic!("Expected Request"),
        }
        let json = serde_json::to_value(&message).expect("valid json");
        assert_eq!(json, raw);
    }

    #[test]
    fn test_initial_request_response_serde() {
        let request = json!({
          "jsonrpc": "2.0",
          "id": 1,
          "method": "initialize",
          "params": {
            "protocolVersion": "2024-11-05",
            "capabilities": {
              "roots": {
                "listChanged": true
              },
              "sampling": {}
            },
            "clientInfo": {
              "name": "ExampleClient",
              "version": "1.0.0"
            }
          }
        });
        let raw_response_json = json!({
          "jsonrpc": "2.0",
          "id": 1,
          "result": {
            "protocolVersion": "2024-11-05",
            "capabilities": {
              "logging": {},
              "prompts": {
                "listChanged": true
              },
              "resources": {
                "subscribe": true,
                "listChanged": true
              },
              "tools": {
                "listChanged": true
              }
            },
            "serverInfo": {
              "name": "ExampleServer",
              "version": "1.0.0"
            }
          }
        });
        let request: ClientJsonRpcMessage =
            serde_json::from_value(request.clone()).expect("invalid request");
        let (request, id) = request.into_request().expect("should be a request");
        assert_eq!(id, RequestId::Number(1));
        match request {
            ClientRequest::InitializeRequest(Request {
                method: _,
                params:
                    InitializeRequestParam {
                        protocol_version: _,
                        capabilities,
                        client_info,
                    },
                ..
            }) => {
                assert_eq!(capabilities.roots.unwrap().list_changed, Some(true));
                assert_eq!(capabilities.sampling.unwrap().len(), 0);
                assert_eq!(client_info.name, "ExampleClient");
                assert_eq!(client_info.version, "1.0.0");
            }
            _ => panic!("Expected InitializeRequest"),
        }
        let server_response: ServerJsonRpcMessage =
            serde_json::from_value(raw_response_json.clone()).expect("invalid response");
        let (response, id) = server_response
            .clone()
            .into_response()
            .expect("expect response");
        assert_eq!(id, RequestId::Number(1));
        match response {
            ServerResult::InitializeResult(InitializeResult {
                protocol_version: _,
                capabilities,
                server_info,
                instructions,
            }) => {
                assert_eq!(capabilities.logging.unwrap().len(), 0);
                assert_eq!(capabilities.prompts.unwrap().list_changed, Some(true));
                assert_eq!(
                    capabilities.resources.as_ref().unwrap().subscribe,
                    Some(true)
                );
                assert_eq!(capabilities.resources.unwrap().list_changed, Some(true));
                assert_eq!(capabilities.tools.unwrap().list_changed, Some(true));
                assert_eq!(server_info.name, "ExampleServer");
                assert_eq!(server_info.version, "1.0.0");
                assert_eq!(instructions, None);
            }
            other => panic!("Expected InitializeResult, got {other:?}"),
        }

        let server_response_json: Value = serde_json::to_value(&server_response).expect("msg");

        assert_eq!(server_response_json, raw_response_json);
    }

    #[test]
    fn test_protocol_version_order() {
        let v1 = ProtocolVersion::V_2024_11_05;
        let v2 = ProtocolVersion::V_2025_03_26;
        assert!(v1 < v2);
    }
}<|MERGE_RESOLUTION|>--- conflicted
+++ resolved
@@ -1340,17 +1340,10 @@
     where
         T: DeserializeOwned,
     {
-<<<<<<< HEAD
-        let raw_text = match (self.structured_content, &self.content) {
-            (Some(value), _) => return serde_json::from_value(value),
-            (None, Some(contents)) => {
-                if let Some(text) = contents.first().and_then(|c| c.as_text()) {
-=======
         let raw_text = match (self.structured_content, &self.content.first()) {
             (Some(value), _) => return serde_json::from_value(value),
             (None, Some(contents)) => {
                 if let Some(text) = contents.as_text() {
->>>>>>> 7135f25d
                     let text = &text.text;
                     Some(text)
                 } else {
@@ -1391,11 +1384,7 @@
         };
 
         // Validate mutual exclusivity
-<<<<<<< HEAD
-        if result.content.is_none() && result.structured_content.is_none() {
-=======
         if result.content.is_empty() && result.structured_content.is_none() {
->>>>>>> 7135f25d
             return Err(serde::de::Error::custom(
                 "CallToolResult must have either content or structured_content",
             ));
