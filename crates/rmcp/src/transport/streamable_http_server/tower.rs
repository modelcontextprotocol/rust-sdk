--- conflicted
+++ resolved
@@ -319,15 +319,6 @@
                             .map_err(internal_error_response("accept message"))?;
                         Ok(accepted_response())
                     }
-<<<<<<< HEAD
-=======
-                    _ => Ok(Response::builder()
-                        .status(http::StatusCode::NOT_IMPLEMENTED)
-                        .body(
-                            Full::new(Bytes::from("Batch requests are not supported yet")).boxed(),
-                        )
-                        .expect("valid response")),
->>>>>>> b0e2c11d
                 }
             } else {
                 let (session_id, transport) = self
@@ -430,13 +421,6 @@
                 }
                 ClientJsonRpcMessage::Response(_json_rpc_response) => Ok(accepted_response()),
                 ClientJsonRpcMessage::Error(_json_rpc_error) => Ok(accepted_response()),
-<<<<<<< HEAD
-=======
-                _ => Ok(Response::builder()
-                    .status(http::StatusCode::NOT_IMPLEMENTED)
-                    .body(Full::new(Bytes::from("Batch requests are not supported yet")).boxed())
-                    .expect("valid response")),
->>>>>>> b0e2c11d
             }
         }
     }
