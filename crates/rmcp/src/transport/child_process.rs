--- conflicted
+++ resolved
@@ -1,8 +1,4 @@
-<<<<<<< HEAD
-use futures::{Sink, Stream};
 use process_wrap::tokio::{TokioChildWrapper, TokioCommandWrap};
-=======
->>>>>>> 68ddea3a
 use tokio::{
     io::AsyncRead,
     process::{ChildStdin, ChildStdout},
